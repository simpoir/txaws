--- conflicted
+++ resolved
@@ -620,16 +620,7 @@
         """
         Build the list of headers needed in order to perform S3 operations.
         """
-<<<<<<< HEAD
-        if self.body_producer:
-            content_length = self.body_producer.length
-        else:
-            content_length = len(self.data)
-        headers = {"Content-Length": b"%d" % (content_length,),
-                   "Date": self.date}
-=======
         headers = {'x-amz-date': _auth_v4.makeAMZDate(instant)}
->>>>>>> 8b7973ad
         if self.body_producer is None:
             headers["x-amz-content-sha256"] = hashlib.sha256(
                 self.data).hexdigest()
