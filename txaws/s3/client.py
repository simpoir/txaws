--- conflicted
+++ resolved
@@ -15,12 +15,8 @@
 import datetime
 import mimetypes
 
-<<<<<<< HEAD
-=======
-from twisted.web.http import datetimeToString
 
 from urllib import urlencode
->>>>>>> 26bf91da
 from dateutil.parser import parse as parseTime
 
 from txaws.client.base import BaseClient, BaseQuery, error_wrapper
@@ -629,61 +625,7 @@
                 URLContext(self.endpoint, self.bucket, self.object_name),
                 instant)
 
-<<<<<<< HEAD
         return headers
-=======
-    def get_canonicalized_amz_headers(self, headers):
-        """
-        Get the headers defined by Amazon S3.
-        """
-        headers = [
-            (name.lower(), value) for name, value in headers.iteritems()
-            if name.lower().startswith("x-amz-")]
-        headers.sort()
-        # XXX missing spec implementation:
-        # 1) txAWS doesn't currently combine headers with the same name
-        # 2) txAWS doesn't currently unfold long headers
-        return "".join("%s:%s\n" % (name, value) for name, value in headers)
-
-    def get_canonicalized_resource(self):
-        """
-        Get an S3 resource path.
-        """
-        # As <http://docs.amazonwebservices.com/AmazonS3/latest/dev/RESTAuthentication.html>
-        # says, if there is a subresource (e.g. ?acl), it is included, but other query
-        # parameters (e.g. ?prefix=... in a GET Bucket request) are not included.
-        # Yes, that makes no sense in terms of either security or consistency.
-        subresources = {
-            "acl", "lifecycle", "location", "logging", "notification",
-            "partNumber", "policy", "requestPayment", "torrent", "uploadId",
-            "uploads", "versionId", "versioning", "versions", "website",
-        }
-        resource = self.object_name
-        if resource:
-            parts = resource.split("?")
-            if len(parts) == 2:
-                resource, query = parts
-                query_parts = query.split("&")
-                subs = list(
-                    part
-                    for part
-                    in query_parts
-                    if part.split("=")[0] in subresources
-                )
-                if subs:
-                    resource += "?" + "&".join(sorted(subs))
-
-        path = "/"
-        if self.bucket is not None:
-            path += self.bucket
-            if resource:
-                if not resource.startswith("/"):
-                    path += "/"
-                path += resource
-            elif not path.endswith("/"):
-                path += "/"
-        return path
->>>>>>> 26bf91da
 
     def sign(self, headers, data, url_context, instant,
              region=REGION_US_EAST_1, method="GET"):
