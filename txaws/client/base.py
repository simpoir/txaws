--- conflicted
+++ resolved
@@ -407,15 +407,6 @@
     _reactor = attr.ib(default=attr.Factory(lambda: namedAny("twisted.internet.reactor")))
     _ok_status = attr.ib(default=(OK,), validator=validators.instance_of(tuple))
 
-<<<<<<< HEAD
-    def _sign(self, instant, credentials, service, region, method, url_context, headers, content_sha256):
-        """
-        Sign this query using its built in credentials.
-        """
-        request = _auth_v4._CanonicalRequest.from_request_components(
-            method=method,
-            url=url_context.get_encoded_path() + b"?" + url_context.get_encoded_query(),
-=======
     def _canonical_request(self, headers):
         return _auth_v4._CanonicalRequest.from_request_components(
             method=self._details.method,
@@ -424,7 +415,6 @@
                 b"?" +
                 self._details.url_context.get_encoded_query()
             ),
->>>>>>> 98495d97
             # _CanonicalRequest should work harder to do case
             # canonicalization so we don't have to do this
             # lowercasing.
