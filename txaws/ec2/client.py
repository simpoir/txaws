--- conflicted
+++ resolved
@@ -12,7 +12,9 @@
 from txaws.util import iso8601time, XML
 
 
-<<<<<<< HEAD
+__all__ = ['EC2Client']
+
+
 class Reservation(object):
     """An Amazon EC2 Reservation.
 
@@ -26,15 +28,11 @@
         self.owner_id = owner_id
         self.groups = groups
         self.instances = instances
-=======
-__all__ = ['EC2Client']
->>>>>>> 2b30991e
 
 
 class Instance(object):
     """An Amazon EC2 Instance.
 
-<<<<<<< HEAD
     @attrib instance_id: The instance ID of this instance.
     @attrib instance_state: The state of this instance.
     """
@@ -42,14 +40,6 @@
     def __init__(self, instance_id, instance_state):
         self.instance_id = instance_id
         self.instance_state = instance_state
-=======
-    @attrib instanceId: The instance ID of this instance.
-    @attrib instanceState: The state of this instance.
-    """
-    def __init__(self, instanceId, instanceState):
-        self.instanceId = instanceId
-        self.instanceState = instanceState
->>>>>>> 2b30991e
 
 
 class EC2Client(object):
