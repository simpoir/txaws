# Copyright (C) 2009 Robert Collins <robertc@robertcollins.net>
# Licenced under the txaws licence available at /LICENSE in the txaws source.

import os

from twisted.internet.defer import succeed

from txaws.credentials import AWSCredentials
from txaws.ec2 import client
from txaws.tests import TXAWSTestCase


sample_describe_instances_result = """<?xml version="1.0"?>
<DescribeInstancesResponse xmlns="http://ec2.amazonaws.com/doc/2008-12-01/">
    <requestId>52b4c730-f29f-498d-94c1-91efb75994cc</requestId>
    <reservationSet>
        <item>
            <reservationId>r-cf24b1a6</reservationId>
            <ownerId>123456789012</ownerId>
            <groupSet>
                <item>
                    <groupId>default</groupId>
                </item>
            </groupSet>
            <instancesSet>
                <item>
                    <instanceId>i-abcdef01</instanceId>
                    <imageId>ami-12345678</imageId>
                    <instanceState>
                        <code>16</code>
                        <name>running</name>
                    </instanceState>
                    <privateDnsName>domU-12-31-39-03-15-11.compute-1.internal</privateDnsName>
                    <dnsName>ec2-75-101-245-65.compute-1.amazonaws.com</dnsName>
                    <reason/>
                    <keyName>keyname</keyName>
                    <amiLaunchIndex>0</amiLaunchIndex>
                    <productCodesSet>
                        <item>
                            <productCode>774F4FF8</productCode>
                        </item>
                    </productCodesSet>

                    <instanceType>c1.xlarge</instanceType>
                    <launchTime>2009-04-27T02:23:18.000Z</launchTime>
                    <placement>
                        <availabilityZone>us-east-1c</availabilityZone>
                    </placement>
                    <kernelId>aki-b51cf9dc</kernelId>
                    <ramdiskId>ari-b31cf9da</ramdiskId>
                </item>
            </instancesSet>
        </item>
    </reservationSet>
</DescribeInstancesResponse>
"""


sample_terminate_instances_result = """<?xml version="1.0"?>
<TerminateInstancesResponse xmlns="http://ec2.amazonaws.com/doc/2008-12-01/">
  <instancesSet>
    <item>
      <instanceId>i-1234</instanceId>
      <shutdownState>
        <code>32</code>
        <name>shutting-down</name>
      </shutdownState>
      <previousState>
        <code>16</code>
        <name>running</name>
      </previousState>
    </item>
    <item>
      <instanceId>i-5678</instanceId>
      <shutdownState>
        <code>32</code>
        <name>shutting-down</name>
      </shutdownState>
      <previousState>
        <code>32</code>
        <name>shutting-down</name>
      </previousState>
    </item>
  </instancesSet>
</TerminateInstancesResponse>
"""


class ReservationTestCase(TXAWSTestCase):

    def test_reservation_creation(self):
        reservation = client.Reservation(
            "id1", "owner", groups=["one", "two"])
        self.assertEquals(reservation.reservation_id, "id1")
        self.assertEquals(reservation.owner_id, "owner")
        self.assertEquals(reservation.groups, ["one", "two"])


class InstanceTestCase(TXAWSTestCase):

    def test_instance_creation(self):
        instance = client.Instance(
            "id1", "running", "type", "id2", "dns1", "dns2", "key", "ami",
            "time", "placement", ["prod1", "prod2"], "id3", "id4")
        self.assertEquals(instance.instance_id, "id1")
        self.assertEquals(instance.instance_state, "running")
        self.assertEquals(instance.instance_type, "type")
        self.assertEquals(instance.image_id, "id2")
        self.assertEquals(instance.private_dns_name, "dns1")
        self.assertEquals(instance.dns_name, "dns2")
        self.assertEquals(instance.key_name, "key")
        self.assertEquals(instance.ami_launch_index, "ami")
        self.assertEquals(instance.launch_time, "time")
        self.assertEquals(instance.placement, "placement")
        self.assertEquals(instance.product_codes, ["prod1", "prod2"])
        self.assertEquals(instance.kernel_id, "id3")
        self.assertEquals(instance.ramdisk_id, "id4")


class TestEC2Client(TXAWSTestCase):
    
    def test_init_no_creds(self):
        os.environ['AWS_SECRET_ACCESS_KEY'] = 'foo'
        os.environ['AWS_ACCESS_KEY_ID'] = 'bar'
        ec2 = client.EC2Client()
        self.assertNotEqual(None, ec2.creds)

    def test_init_no_creds_non_available_errors(self):
        self.assertRaises(ValueError, client.EC2Client)

    def test_init_explicit_creds(self):
        creds = 'foo'
        ec2 = client.EC2Client(creds=creds)
        self.assertEqual(creds, ec2.creds)

<<<<<<< HEAD
    def check_parsed_reservations(self, results):
        reservation = results[0]
        self.assertEquals(reservation.reservation_id, "r-cf24b1a6")
        self.assertEquals(reservation.owner_id, "123456789012")
        group = reservation.groups[0]
        self.assertEquals(group, "default")
        instance = reservation.instances[0]
        self.assertEquals(instance.instance_id, "i-abcdef01")
        self.assertEquals(instance.instance_state, "running")
        self.assertEquals(instance.instance_type, "c1.xlarge")
        self.assertEquals(instance.image_id, "ami-12345678")
        self.assertEquals(
            instance.private_dns_name,
            "domU-12-31-39-03-15-11.compute-1.internal")
        self.assertEquals(
            instance.dns_name,
            "ec2-75-101-245-65.compute-1.amazonaws.com")
        self.assertEquals(instance.key_name, "keyname")
        self.assertEquals(instance.ami_launch_index, "0")
        self.assertEquals(instance.launch_time, "2009-04-27T02:23:18.000Z")
        self.assertEquals(instance.placement, "us-east-1c")
        self.assertEquals(instance.product_codes, ["774F4FF8"])
        self.assertEquals(instance.kernel_id, "aki-b51cf9dc")
        self.assertEquals(instance.ramdisk_id, "ari-b31cf9da")

=======
    def check_parsed_instances(self, results):
        instance = results[0]
        self.assertEquals(instance.instance_id, "i-abcdef01")
        self.assertEquals(instance.instance_state, "running")
        reservation = instance.reservation
        self.assertEquals(reservation.reservation_id, "r-cf24b1a6")
        self.assertEquals(reservation.owner_id, "123456789012")
        group = reservation.groups[0]
        self.assertEquals(group, "default")
>>>>>>> 55ff48b9

    def test_parse_reservation(self):
        ec2 = client.EC2Client(creds='foo')
        results = ec2._parse_instances(sample_describe_instances_result)
        self.check_parsed_instances(results)

    def test_describe_instances(self):
        class StubQuery(object):
            def __init__(stub, action, creds):
                self.assertEqual(action, 'DescribeInstances')
                self.assertEqual('foo', creds)
            def submit(self):
                return succeed(sample_describe_instances_result)
        ec2 = client.EC2Client(creds='foo', query_factory=StubQuery)
        d = ec2.describe_instances()
        d.addCallback(self.check_parsed_instances)
        return d

    def test_terminate_instances(self):
        class StubQuery(object):
            def __init__(stub, action, creds, other_params):
                self.assertEqual(action, 'TerminateInstances')
                self.assertEqual('foo', creds)
                self.assertEqual(
                    {'InstanceId.1': 'i-1234', 'InstanceId.2': 'i-5678'},
                    other_params)
            def submit(self):
                return succeed(sample_terminate_instances_result)
        ec2 = client.EC2Client(creds='foo', query_factory=StubQuery)
        d = ec2.terminate_instances('i-1234', 'i-5678')
        def check_transition(changes):
            self.assertEqual([('i-1234', 'running', 'shutting-down'),
                ('i-5678', 'shutting-down', 'shutting-down')], sorted(changes))
        return d


class TestQuery(TXAWSTestCase):

    def setUp(self):
        TXAWSTestCase.setUp(self)
        self.creds = AWSCredentials('foo', 'bar')

    def test_init_minimum(self):
        query = client.Query('DescribeInstances', self.creds)
        self.assertTrue('Timestamp' in query.params)
        del query.params['Timestamp']
        self.assertEqual(
            {'AWSAccessKeyId': 'foo',
             'Action': 'DescribeInstances',
             'SignatureMethod': 'HmacSHA1',
             'SignatureVersion': '2',
             'Version': '2008-12-01'},
            query.params)

    def test_init_requires_action(self):
        self.assertRaises(TypeError, client.Query)

    def test_init_requires_creds(self):
        self.assertRaises(TypeError, client.Query, None)

    def test_init_other_args_are_params(self):
        query = client.Query('DescribeInstances', self.creds,
            {'InstanceId.0': '12345'},
            time_tuple=(2007,11,12,13,14,15,0,0,0))
        self.assertEqual(
            {'AWSAccessKeyId': 'foo',
             'Action': 'DescribeInstances',
             'InstanceId.0': '12345',
             'SignatureMethod': 'HmacSHA1',
             'SignatureVersion': '2',
             'Timestamp': '2007-11-12T13:14:15Z',
             'Version': '2008-12-01'},
            query.params)

    def test_sorted_params(self):
        query = client.Query('DescribeInstances', self.creds,
            {'fun': 'games'},
            time_tuple=(2007,11,12,13,14,15,0,0,0))
        self.assertEqual([
            ('AWSAccessKeyId', 'foo'),
            ('Action', 'DescribeInstances'),
            ('SignatureMethod', 'HmacSHA1'),
            ('SignatureVersion', '2'),
            ('Timestamp', '2007-11-12T13:14:15Z'),
            ('Version', '2008-12-01'),
            ('fun', 'games'),
            ], query.sorted_params())

    def test_encode_unreserved(self):
        all_unreserved = ('ABCDEFGHIJKLMNOPQRSTUVWXYZ'
            'abcdefghijklmnopqrstuvwxyz0123456789-_.~')
        query = client.Query('DescribeInstances', self.creds)
        self.assertEqual(all_unreserved, query.encode(all_unreserved))

    def test_encode_space(self):
        """This may be just 'url encode', but the AWS manual isn't clear."""
        query = client.Query('DescribeInstances', self.creds)
        self.assertEqual('a%20space', query.encode('a space'))

    def test_canonical_query(self):
        query = client.Query('DescribeInstances', self.creds,
            {'fu n': 'g/ames', 'argwithnovalue':'',
             'InstanceId.1': 'i-1234'},
            time_tuple=(2007,11,12,13,14,15,0,0,0))
        expected_query = ('AWSAccessKeyId=foo&Action=DescribeInstances'
            '&InstanceId.1=i-1234'
            '&SignatureMethod=HmacSHA1&SignatureVersion=2&'
            'Timestamp=2007-11-12T13%3A14%3A15Z&Version=2008-12-01&'
            'argwithnovalue=&fu%20n=g%2Fames')
        self.assertEqual(expected_query, query.canonical_query_params())

    def test_signing_text(self):
        query = client.Query('DescribeInstances', self.creds,
            time_tuple=(2007,11,12,13,14,15,0,0,0))
        signing_text = ('GET\nec2.amazonaws.com\n/\n'
            'AWSAccessKeyId=foo&Action=DescribeInstances&'
            'SignatureMethod=HmacSHA1&SignatureVersion=2&'
            'Timestamp=2007-11-12T13%3A14%3A15Z&Version=2008-12-01')
        self.assertEqual(signing_text, query.signing_text())

    def test_sign(self):
        query = client.Query('DescribeInstances', self.creds,
            time_tuple=(2007,11,12,13,14,15,0,0,0))
        query.sign()
        self.assertEqual('4hEtLuZo9i6kuG3TOXvRQNOrE/U=',
            query.params['Signature'])<|MERGE_RESOLUTION|>--- conflicted
+++ resolved
@@ -133,14 +133,15 @@
         ec2 = client.EC2Client(creds=creds)
         self.assertEqual(creds, ec2.creds)
 
-<<<<<<< HEAD
-    def check_parsed_reservations(self, results):
-        reservation = results[0]
+    def check_parsed_instances(self, results):
+        instance = results[0]
+        self.assertEquals(instance.instance_id, "i-abcdef01")
+        self.assertEquals(instance.instance_state, "running")
+        reservation = instance.reservation
         self.assertEquals(reservation.reservation_id, "r-cf24b1a6")
         self.assertEquals(reservation.owner_id, "123456789012")
         group = reservation.groups[0]
         self.assertEquals(group, "default")
-        instance = reservation.instances[0]
         self.assertEquals(instance.instance_id, "i-abcdef01")
         self.assertEquals(instance.instance_state, "running")
         self.assertEquals(instance.instance_type, "c1.xlarge")
@@ -159,17 +160,6 @@
         self.assertEquals(instance.kernel_id, "aki-b51cf9dc")
         self.assertEquals(instance.ramdisk_id, "ari-b31cf9da")
 
-=======
-    def check_parsed_instances(self, results):
-        instance = results[0]
-        self.assertEquals(instance.instance_id, "i-abcdef01")
-        self.assertEquals(instance.instance_state, "running")
-        reservation = instance.reservation
-        self.assertEquals(reservation.reservation_id, "r-cf24b1a6")
-        self.assertEquals(reservation.owner_id, "123456789012")
-        group = reservation.groups[0]
-        self.assertEquals(group, "default")
->>>>>>> 55ff48b9
 
     def test_parse_reservation(self):
         ec2 = client.EC2Client(creds='foo')
