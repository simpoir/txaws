--- conflicted
+++ resolved
@@ -60,15 +60,9 @@
             headers['Content-Type'] = self.content_type
 
         if self.creds is not None:
-<<<<<<< HEAD
             signature = self.get_signature(headers)
-            headers['Authorization'] = 'AWS %s:%s' % (self.creds.access_key, signature)
-=======
-            signature = self.getSignature(headers)
             headers['Authorization'] = 'AWS %s:%s' % (
                 self.creds.access_key, signature)
->>>>>>> bb65a20b
-
         return headers
 
     def get_canonicalized_resource(self):
@@ -91,24 +85,13 @@
         return self.creds.sign(text)
 
     def submit(self):
-<<<<<<< HEAD
-        return self.get_page(url=self.get_uri(), method=self.verb, postdata=self.data, headers=self.get_headers())
-=======
-        return self.getPage(
-            url=self.getURI(), method=self.verb, postdata=self.data,
-            headers=self.getHeaders())
->>>>>>> bb65a20b
+        return self.get_page(url=self.get_uri(), method=self.verb,
+                             postdata=self.data, headers=self.get_headers())
 
     def get_page(self, *a, **kw):
         return getPage(*a, **kw)
 
 
-<<<<<<< HEAD
-=======
-NS = '{http://s3.amazonaws.com/doc/2006-03-01/}'
-
-
->>>>>>> bb65a20b
 class S3(object):
 
     root_uri = 'https://s3.amazonaws.com/'
@@ -145,13 +128,9 @@
         Returns a list of all the buckets owned by the authenticated sender of
         the request.
         """
-<<<<<<< HEAD
-        return self.make_request('GET').submit().addCallback(self._parse_bucket_list)
-=======
-        d = self.makeRequest('GET').submit()
-        d.addCallback(self._parseBucketList)
-        return d
->>>>>>> bb65a20b
+        deferred = self.make_request('GET').submit()
+        deferred.addCallback(self._parse_bucket_list)
+        return deferred
 
     def create_bucket(self, bucket):
         """
@@ -167,23 +146,15 @@
         """
         return self.make_request('DELETE', bucket).submit()
 
-<<<<<<< HEAD
-    def put_object(self, bucket, object_name, data, content_type=None, metadata={}):
-=======
-    def putObject(self, bucket, objectName, data, contentType=None,
-                  metadata={}):
->>>>>>> bb65a20b
+    def put_object(self, bucket, object_name, data, content_type=None,
+                   metadata={}):
         """
         Put an object in a bucket.
 
         Any existing object of the same name will be replaced.
         """
-<<<<<<< HEAD
-        return self.make_request('PUT', bucket, object_name, data, content_type, metadata).submit()
-=======
-        return self.makeRequest(
-            'PUT', bucket, objectName, data, contentType, metadata).submit()
->>>>>>> bb65a20b
+        return self.make_request('PUT', bucket, object_name, data,
+                                 content_type, metadata).submit()
 
     def get_object(self, bucket, object_name):
         """
